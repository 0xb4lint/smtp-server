'use strict';

const SMTPStream = require('./smtp-stream').SMTPStream;
const dns = require('dns');
const tls = require('tls');
const net = require('net');
const ipv6normalize = require('ipv6-normalize');
const sasl = require('./sasl');
const crypto = require('crypto');
const os = require('os');
const punycode = require('punycode');
const EventEmitter = require('events');
const base32 = require('base32.js');

const SOCKET_TIMEOUT = 60 * 1000;

/**
 * Creates a handler for new socket
 *
 * @constructor
 * @param {Object} server Server instance
 * @param {Object} socket Socket instance
 */
class SMTPConnection extends EventEmitter {
    constructor(server, socket, options) {
        super();

        options = options || {};
        // Random session ID, used for logging
        this.id = options.id || base32.encode(crypto.randomBytes(10)).toLowerCase();

        this.ignore = options.ignore;

        this._server = server;
        this._socket = socket;

        // session data (envelope, user etc.)
        this.session = this.session = {
            id: this.id
        };

        // how many messages have been processed
        this._transactionCounter = 0;

        // Do not allow input from client until initial greeting has been sent
        this._ready = false;

        // If true then the connection is currently being upgraded to TLS
        this._upgrading = false;

        // Set handler for incoming command and handler bypass detection by command name
        this._nextHandler = false;

        // Parser instance for the incoming stream
        this._parser = new SMTPStream();

        // Set handler for incoming commands
        this._parser.oncommand = (...args) => this._onCommand(...args);

        // if currently in data mode, this stream gets the content of incoming message
        this._dataStream = false;

        // If true, then the connection is using TLS
        this.session.secure = this.secure = !!this._server.options.secure;

        this.needsUpgrade = !!this._server.options.needsUpgrade;

        this.tlsOptions = this.secure && !this.needsUpgrade && this._socket.getCipher ? this._socket.getCipher() : false;

        // Store local and remote addresses for later usage
        this.localAddress = (options.localAddress || this._socket.localAddress || '').replace(/^::ffff:/, '');
        this.localPort = Number(options.localPort || this._socket.localPort) || 0;
        this.remoteAddress = (options.remoteAddress || this._socket.remoteAddress || '').replace(/^::ffff:/, '');
        this.remotePort = Number(options.remotePort || this._socket.remotePort) || 0;

        // normalize IPv6 addresses
        if (this.localAddress && net.isIPv6(this.localAddress)) {
            this.localAddress = ipv6normalize(this.localAddress);
        }
        if (this.remoteAddress && net.isIPv6(this.remoteAddress)) {
            this.remoteAddress = ipv6normalize(this.remoteAddress);
        }

        // Error counter - if too many commands in non-authenticated state are used, then disconnect
        this._unauthenticatedCommands = 0;

        // Max allowed unauthenticated commands
        this._maxAllowedUnauthenticatedCommands = this._server.options.maxAllowedUnauthenticatedCommands || 10;

        // Error counter - if too many invalid commands are used, then disconnect
        this._unrecognizedCommands = 0;

        // Server hostname for the greegins
        this.name = this._server.options.name || os.hostname();

        // Resolved hostname for remote IP address
        this.clientHostname = false;

        // The opening SMTP command (HELO, EHLO or LHLO)
        this.openingCommand = false;

        // The hostname client identifies itself with
        this.hostNameAppearsAs = false;

        // data passed from XCLIENT command
        this._xClient = new Map();

        // data passed from XFORWARD command
        this._xForward = new Map();

        // if true then can emit connection info
        this._canEmitConnection = true;

        // increment connection count
        this._closing = false;
        this._closed = false;
    }

    /**
     * Initiates the connection. Checks connection limits and reverse resolves client hostname. The client
     * is not allowed to send anything before init has finished otherwise 'You talk too soon' error is returned
     */
    init() {
        // Setup event handlers for the socket
        this._setListeners(() => {
            // Check that connection limit is not exceeded
            if (this._server.options.maxClients && this._server.connections.size > this._server.options.maxClients) {
                return this.send(421, this.name + ' Too many connected clients, try again in a moment');
            }

            // Keep a small delay for detecting early talkers
            setTimeout(() => this.connectionReady(), 100);
        });
    }

    connectionReady(next) {
        // Resolve hostname for the remote IP
        let reverseCb = (err, hostnames) => {
            if (err) {
                this._server.logger.error(
                    {
                        tnx: 'connection',
                        cid: this.id,
                        host: this.remoteAddress,
                        hostname: this.clientHostname,
                        err
                    },
                    'Reverse resolve for %s: %s',
                    this.remoteAddress,
                    err.message
                );
                // ignore resolve error
            }

            if (this._closing || this._closed) {
                return;
            }

            this.clientHostname = (hostnames && hostnames.shift()) || '[' + this.remoteAddress + ']';

            this._resetSession();

            this._server.onConnect(this.session, err => {
                this._server.logger.info(
                    {
                        tnx: 'connection',
                        cid: this.id,
                        host: this.remoteAddress,
                        hostname: this.clientHostname
                    },
                    'Connection from %s',
                    this.clientHostname
                );

                if (err) {
                    this.send(err.responseCode || 554, err.message);
                    return this.close();
                }

                this._ready = true; // Start accepting data from input

                if (!this._server.options.useXClient && !this._server.options.useXForward) {
                    this.emitConnection();
                }

                this.send(
                    220,
                    this.name + ' ' + (this._server.options.lmtp ? 'LMTP' : 'ESMTP') + (this._server.options.banner ? ' ' + this._server.options.banner : '')
                );

                if (typeof next === 'function') {
                    next();
                }
            });
        };

        // Skip reverse name resolution if disabled.
        if (this._server.options.disableReverseLookup) {
            return reverseCb(null, false);
        }

        // also make sure that we do not wait too long over the reverse resolve call
        let greetingSent = false;
        let reverseTimer = setTimeout(() => {
            clearTimeout(reverseTimer);
            if (greetingSent) {
                return;
            }
            greetingSent = true;
            reverseCb(new Error('Timeout'));
        }, 1500);
        try {
            // dns.reverse throws on invalid input, see https://github.com/nodejs/node/issues/3112
            dns.reverse(this.remoteAddress.toString(), (...args) => {
                clearTimeout(reverseTimer);
                if (greetingSent) {
                    return;
                }
                greetingSent = true;
                reverseCb(...args);
            });
        } catch (E) {
            clearTimeout(reverseTimer);
            if (greetingSent) {
                return;
            }
            greetingSent = true;
            reverseCb(E);
        }
    }

    /**
     * Send data to socket
     *
     * @param {Number} code Response code
     * @param {String|Array} data If data is Array, send a multi-line response
     */
    send(code, data) {
        let payload;

        if (Array.isArray(data)) {
            payload = data.map((line, i, arr) => code + (i < arr.length - 1 ? '-' : ' ') + line).join('\r\n');
        } else {
            payload = []
                .concat(code || [])
                .concat(data || [])
                .join(' ');
        }

        if (code >= 400) {
            this.session.error = payload;
        }

<<<<<<< HEAD
        if (this._socket && !this._socket.destroyed && this._socket.readyState === 'open') {
=======
        // Ref. https://datatracker.ietf.org/doc/html/rfc4954#section-4
        if (payload === '334') {
            payload += ' ';
        }

        if (this._socket && this._socket.writable) {
>>>>>>> 4a6bee48
            this._socket.write(payload + '\r\n');
            this._server.logger.debug(
                {
                    tnx: 'send',
                    cid: this.id,
                    user: (this.session.user && this.session.user.username) || this.session.user
                },
                'S:',
                payload
            );
        }

        if (code === 421) {
            this.close();
        }
    }

    /**
     * Close socket
     */
    close() {
        if (!this._socket.destroyed && this._socket.writable) {
            this._socket.end();
        }

        this._server.connections.delete(this);

        this._closing = true;
    }

    // PRIVATE METHODS

    /**
     * Setup socket event handlers
     */
    _setListeners(callback) {
        this._socket.on('close', hadError => this._onCloseEvent(hadError));
        this._socket.on('error', err => this._onError(err));
        this._socket.setTimeout(this._server.options.socketTimeout || SOCKET_TIMEOUT, () => this._onTimeout());
        this._socket.pipe(this._parser);
        if (!this.needsUpgrade) {
            return callback();
        }
        this.upgrade(() => false, callback);
    }

    _onCloseEvent(hadError) {
        this._server.logger.info(
            {
                tnx: 'close',
                cid: this.id,
                host: this.remoteAddress,
                user: (this.session.user && this.session.user.username) || this.session.user,
                hadError
            },
            '%s received "close" event from %s' + (hadError ? ' after error' : ''),
            this.id,
            this.remoteAddress
        );

        this._onClose();
    }

    /**
     * Fired when the socket is closed
     * @event
     */
    _onClose(/* hadError */) {
        if (this._parser) {
            this._parser.closed = true;
            this._socket.unpipe(this._parser);
            this._parser = false;
        }

        if (this._dataStream) {
            this._dataStream.unpipe();
            this._dataStream = null;
        }

        this._server.connections.delete(this);

        if (this._closed) {
            return;
        }

        this._closed = true;
        this._closing = false;

        this._server.logger.info(
            {
                tnx: 'close',
                cid: this.id,
                host: this.remoteAddress,
                user: (this.session.user && this.session.user.username) || this.session.user
            },
            'Connection closed to %s',
            this.clientHostname || this.remoteAddress
        );
        setImmediate(() => this._server.onClose(this.session));
    }

    /**
     * Fired when an error occurs with the socket
     *
     * @event
     * @param {Error} err Error object
     */
    _onError(err) {
        err.remote = this.remoteAddress;
        this._server.logger.error(
            {
                err,
                tnx: 'error',
                user: (this.session.user && this.session.user.username) || this.session.user
            },
            '%s %s %s',
            this.id,
            this.remoteAddress,
            err.message
        );

        if ((err.code === 'ECONNRESET' || err.code === 'EPIPE') && (!this.session.envelope || !this.session.envelope.mailFrom)) {
            // We got a connection error outside transaction. In most cases it means dirty
            // connection ending by the other party, so we can just ignore it
            this.close(); // mark connection as 'closing'
            return;
        }

        this.emit('error', err);
    }

    /**
     * Fired when socket timeouts. Closes connection
     *
     * @event
     */
    _onTimeout() {
        this.send(421, 'Timeout - closing connection');
    }

    /**
     * Checks if a selected command is available and ivokes it
     *
     * @param {Buffer} command Single line of data from the client
     * @param {Function} callback Callback to run once the command is processed
     */
    _onCommand(command, callback) {
        let commandName = (command || '').toString().split(' ').shift().toUpperCase();
        this._server.logger.debug(
            {
                tnx: 'command',
                cid: this.id,
                command: commandName,
                user: (this.session.user && this.session.user.username) || this.session.user
            },
            'C:',
            (command || '').toString()
        );

        let handler;

        if (!this._ready) {
            // block spammers that send payloads before server greeting
            return this.send(421, this.name + ' You talk too soon');
        }

        // block malicious web pages that try to make SMTP calls from an AJAX request
        if (/^(OPTIONS|GET|HEAD|POST|PUT|DELETE|TRACE|CONNECT) \/.* HTTP\/\d\.\d$/i.test(command)) {
            return this.send(421, 'HTTP requests not allowed');
        }

        callback = callback || (() => false);

        if (this._upgrading) {
            // ignore any commands before TLS upgrade is finished
            return callback();
        }

        if (this._nextHandler) {
            // If we already have a handler method queued up then use this
            handler = this._nextHandler;
            this._nextHandler = false;
        } else {
            // detect handler from the command name
            switch (commandName) {
                case 'HELO':
                case 'EHLO':
                case 'LHLO':
                    this.openingCommand = commandName;
                    break;
            }
            if (this._server.options.lmtp) {
                switch (commandName) {
                    case 'HELO':
                    case 'EHLO':
                        this.send(500, 'Error: ' + commandName + ' not allowed in LMTP server');
                        return setImmediate(callback);
                    case 'LHLO':
                        commandName = 'EHLO';
                        break;
                }
            }
            if (this._isSupported(commandName)) {
                handler = this['handler_' + commandName];
            }
        }

        if (!handler) {
            // if the user makes more
            this._unrecognizedCommands++;
            if (this._unrecognizedCommands >= 10) {
                return this.send(421, 'Error: too many unrecognized commands');
            }

            this.send(500, 'Error: command not recognized');
            return setImmediate(callback);
        }

        // block users that try to fiddle around without logging in
        if (!this.session.user && this._isSupported('AUTH') && commandName !== 'AUTH' && this._maxAllowedUnauthenticatedCommands !== false) {
            this._unauthenticatedCommands++;
            if (this._unauthenticatedCommands >= this._maxAllowedUnauthenticatedCommands) {
                return this.send(421, 'Error: too many unauthenticated commands');
            }
        }

        if (!this.hostNameAppearsAs && commandName && ['MAIL', 'RCPT', 'DATA', 'AUTH'].includes(commandName)) {
            this.send(503, 'Error: send ' + (this._server.options.lmtp ? 'LHLO' : 'HELO/EHLO') + ' first');
            return setImmediate(callback);
        }

        // Check if authentication is required
        if (!this.session.user && this._isSupported('AUTH') && ['MAIL', 'RCPT', 'DATA'].includes(commandName) && !this._server.options.authOptional) {
            this.send(530, 'Error: authentication Required');
            return setImmediate(callback);
        }

        handler.call(this, command, callback);
    }

    /**
     * Checks that a command is available and is not listed in the disabled commands array
     *
     * @param {String} command Command name
     * @returns {Boolean} Returns true if the command can be used
     */
    _isSupported(command) {
        command = (command || '').toString().trim().toUpperCase();
        return !this._server.options.disabledCommands.includes(command) && typeof this['handler_' + command] === 'function';
    }

    /**
     * Parses commands like MAIL FROM and RCPT TO. Returns an object with the address and optional arguments.
     *
     * @param {[type]} name Address type, eg 'mail from' or 'rcpt to'
     * @param {[type]} command Data payload to parse
     * @returns {Object|Boolean} Parsed address in the form of {address:, args: {}} or false if parsing failed
     */
    _parseAddressCommand(name, command) {
        command = (command || '').toString();
        name = (name || '').toString().trim().toUpperCase();

        let parts = command.split(':');
        command = parts.shift().trim().toUpperCase();
        parts = parts.join(':').trim().split(/\s+/);

        let address = parts.shift();
        let args = false;
        let invalid = false;

        if (name !== command) {
            return false;
        }

        if (!/^<[^<>]*>$/.test(address)) {
            invalid = true;
        } else {
            address = address.substr(1, address.length - 2);
        }

        parts.forEach(part => {
            part = part.split('=');
            let key = part.shift().toUpperCase();
            let value = part.join('=') || true;

            if (typeof value === 'string') {
                // decode 'xtext'
                value = value.replace(/\+([0-9A-F]{2})/g, (match, hex) => unescape('%' + hex));
            }

            if (!args) {
                args = {};
            }

            args[key] = value;
        });

        if (address) {
            // enforce unycode
            address = address.split('@');
            if (address.length !== 2 || !address[0] || !address[1]) {
                // really bad e-mail address validation. was not able to use joi because of the missing unicode support
                invalid = true;
            } else {
                try {
                    address = [address[0] || '', '@', punycode.toUnicode(address[1] || '')].join('');
                } catch (E) {
                    this._server.logger.error(
                        {
                            tnx: 'punycode',
                            cid: this.id,
                            user: (this.session.user && this.session.user.username) || this.session.user
                        },
                        'Failed to process punycode domain "%s". error=%s',
                        address[1],
                        E.message
                    );
                    address = [address[0] || '', '@', address[1] || ''].join('');
                }
            }
        }

        return invalid
            ? false
            : {
                  address,
                  args
              };
    }

    /**
     * Resets or sets up a new session. We reuse existing session object to keep
     * application specific data.
     */
    _resetSession() {
        let session = this.session;

        // reset data that might be overwritten
        session.localAddress = this.localAddress;
        session.localPort = this.localPort;
        session.remoteAddress = this.remoteAddress;
        session.remotePort = this.remotePort;
        session.clientHostname = this.clientHostname;
        session.openingCommand = this.openingCommand;
        session.hostNameAppearsAs = this.hostNameAppearsAs;
        session.xClient = this._xClient;
        session.xForward = this._xForward;
        session.transmissionType = this._transmissionType();

        session.tlsOptions = this.tlsOptions;

        // reset transaction properties
        session.envelope = {
            mailFrom: false,
            rcptTo: []
        };

        session.transaction = this._transactionCounter + 1;
    }

    /**
     * Returns current transmission type
     *
     * @return {String} Transmission type
     */
    _transmissionType() {
        let type = this._server.options.lmtp ? 'LMTP' : 'SMTP';

        if (this.openingCommand === 'EHLO') {
            type = 'E' + type;
        }

        if (this.secure) {
            type += 'S';
        }

        if (this.session.user) {
            type += 'A';
        }

        return type;
    }

    emitConnection() {
        if (!this._canEmitConnection) {
            return;
        }
        this._canEmitConnection = false;
        this.emit('connect', {
            id: this.id,
            localAddress: this.localAddress,
            localPort: this.localPort,
            remoteAddress: this.remoteAddress,
            remotePort: this.remotePort,
            hostNameAppearsAs: this.hostNameAppearsAs,
            clientHostname: this.clientHostname
        });
    }

    // COMMAND HANDLERS

    /**
     * Processes EHLO. Requires valid hostname as the single argument.
     */
    handler_EHLO(command, callback) {
        let parts = command.toString().trim().split(/\s+/);
        let hostname = parts[1] || '';

        if (parts.length !== 2) {
            this.send(501, 'Error: syntax: ' + (this._server.options.lmtp ? 'LHLO' : 'EHLO') + ' hostname');
            return callback();
        }

        this.hostNameAppearsAs = hostname.toLowerCase();

        let features = ['PIPELINING', '8BITMIME', 'SMTPUTF8'].filter(feature => !this._server.options['hide' + feature]);

        if (this._server.options.authMethods.length && this._isSupported('AUTH') && !this.session.user) {
            features.push(['AUTH'].concat(this._server.options.authMethods).join(' '));
        }

        if (!this.secure && this._isSupported('STARTTLS') && !this._server.options.hideSTARTTLS) {
            features.push('STARTTLS');
        }

        if (this._server.options.size) {
            features.push('SIZE' + (this._server.options.hideSize ? '' : ' ' + this._server.options.size));
        }

        // XCLIENT ADDR removes any special privileges for the client
        if (!this._xClient.has('ADDR') && this._server.options.useXClient && this._isSupported('XCLIENT')) {
            features.push('XCLIENT NAME ADDR PORT PROTO HELO LOGIN');
        }

        // If client has already issued XCLIENT ADDR then it does not have privileges for XFORWARD anymore
        if (!this._xClient.has('ADDR') && this._server.options.useXForward && this._isSupported('XFORWARD')) {
            features.push('XFORWARD NAME ADDR PORT PROTO HELO IDENT SOURCE');
        }

        this._resetSession(); // EHLO is effectively the same as RSET
        this.send(250, [this.name + ' Nice to meet you, ' + this.clientHostname].concat(features || []));

        callback();
    }

    /**
     * Processes HELO. Requires valid hostname as the single argument.
     */
    handler_HELO(command, callback) {
        let parts = command.toString().trim().split(/\s+/);
        let hostname = parts[1] || '';

        if (parts.length !== 2) {
            this.send(501, 'Error: Syntax: HELO hostname');
            return callback();
        }

        this.hostNameAppearsAs = hostname.toLowerCase();

        this._resetSession(); // HELO is effectively the same as RSET
        this.send(250, this.name + ' Nice to meet you, ' + this.clientHostname);

        callback();
    }

    /**
     * Processes QUIT. Closes the connection
     */
    handler_QUIT(command, callback) {
        this.send(221, 'Bye');
        this.close();
        callback();
    }

    /**
     * Processes NOOP. Does nothing but keeps the connection alive
     */
    handler_NOOP(command, callback) {
        this.send(250, 'OK');
        callback();
    }

    /**
     * Processes RSET. Resets user and session info
     */
    handler_RSET(command, callback) {
        this._resetSession();

        this.send(250, 'Flushed');
        callback();
    }

    /**
     * Processes HELP. Responds with url to RFC
     */
    handler_HELP(command, callback) {
        this.send(214, 'See https://tools.ietf.org/html/rfc5321 for details');
        callback();
    }

    /**
     * Processes VRFY. Does not verify anything
     */
    handler_VRFY(command, callback) {
        this.send(252, 'Try to send something. No promises though');
        callback();
    }

    /**
     * Overrides connection info
     * http://www.postfix.org/XCLIENT_README.html
     *
     * TODO: add unit tests
     */
    handler_XCLIENT(command, callback) {
        // check if user is authorized to perform this command
        if (this._xClient.has('ADDR') || !this._server.options.useXClient) {
            this.send(550, 'Error: Not allowed');
            return callback();
        }

        // not allowed to change properties if already processing mail
        if (this.session.envelope.mailFrom) {
            this.send(503, 'Error: Mail transaction in progress');
            return callback();
        }

        let allowedKeys = ['NAME', 'ADDR', 'PORT', 'PROTO', 'HELO', 'LOGIN'];
        let parts = command.toString().trim().split(/\s+/);
        let key, value;
        let data = new Map();
        parts.shift(); // remove XCLIENT prefix

        if (!parts.length) {
            this.send(501, 'Error: Bad command parameter syntax');
            return callback();
        }

        let loginValue = false;

        // parse and validate arguments
        for (let i = 0, len = parts.length; i < len; i++) {
            value = parts[i].split('=');
            key = value.shift();
            if (value.length !== 1 || !allowedKeys.includes(key.toUpperCase())) {
                this.send(501, 'Error: Bad command parameter syntax');
                return callback();
            }
            key = key.toUpperCase();

            // value is xtext
            value = (value[0] || '').replace(/\+([0-9A-F]{2})/g, (match, hex) => unescape('%' + hex));

            if (['[UNAVAILABLE]', '[TEMPUNAVAIL]'].includes(value.toUpperCase())) {
                value = false;
            }

            if (data.has(key)) {
                // ignore duplicate keys
                continue;
            }

            data.set(key, value);

            switch (key) {
                // handled outside the switch
                case 'LOGIN':
                    loginValue = value;
                    break;
                case 'ADDR':
                    if (value) {
                        value = value.replace(/^IPV6:/i, ''); // IPv6 addresses are prefixed with "IPv6:"

                        if (!net.isIP(value)) {
                            this.send(501, 'Error: Bad command parameter syntax. Invalid address');
                            return callback();
                        }

                        if (net.isIPv6(value)) {
                            value = ipv6normalize(value);
                        }

                        this._server.logger.info(
                            {
                                tnx: 'xclient',
                                cid: this.id,
                                xclientKey: 'ADDR',
                                xclient: value,
                                user: (this.session.user && this.session.user.username) || this.session.user
                            },
                            'XCLIENT from %s through %s',
                            value,
                            this.remoteAddress
                        );

                        // store original value for reference as ADDR:DEFAULT
                        if (!this._xClient.has('ADDR:DEFAULT')) {
                            this._xClient.set('ADDR:DEFAULT', this.remoteAddress);
                        }

                        this.remoteAddress = value;
                        this.hostNameAppearsAs = false; // reset client provided hostname, require HELO/EHLO
                    }
                    break;
                case 'NAME':
                    value = value || '';
                    this._server.logger.info(
                        {
                            tnx: 'xclient',
                            cid: this.id,
                            xclientKey: 'NAME',
                            xclient: value,
                            user: (this.session.user && this.session.user.username) || this.session.user
                        },
                        'XCLIENT hostname resolved as "%s"',
                        value
                    );

                    // store original value for reference as NAME:DEFAULT
                    if (!this._xClient.has('NAME:DEFAULT')) {
                        this._xClient.set('NAME:DEFAULT', this.clientHostname || '');
                    }

                    this.clientHostname = value.toLowerCase();
                    break;
                case 'PORT':
                    value = Number(value) || '';
                    this._server.logger.info(
                        {
                            tnx: 'xclient',
                            cid: this.id,
                            xclientKey: 'PORT',
                            xclient: value,
                            user: (this.session.user && this.session.user.username) || this.session.user
                        },
                        'XCLIENT remote port resolved as "%s"',
                        value
                    );

                    // store original value for reference as NAME:DEFAULT
                    if (!this._xClient.has('PORT:DEFAULT')) {
                        this._xClient.set('PORT:DEFAULT', this.remotePort || '');
                    }

                    this.remotePort = value;
                    break;
                default:
                // other values are not relevant
            }
            this._xClient.set(key, value);
        }

        let checkLogin = done => {
            if (typeof loginValue !== 'string') {
                return done();
            }
            if (!loginValue) {
                // clear authentication session?
                this._server.logger.info(
                    {
                        tnx: 'deauth',
                        cid: this.id,
                        user: (this.session.user && this.session.user.username) || this.session.user
                    },
                    'User deauthenticated using %s',
                    'XCLIENT'
                );
                this.session.user = false;
                return done();
            }
            let method = 'SASL_XCLIENT';
            sasl[method].call(this, [loginValue], err => {
                if (err) {
                    this.send(550, err.message);
                    this.close();
                    return;
                }
                done();
            });
        };

        // Use [ADDR] if NAME was empty
        if (this.remoteAddress && !this.clientHostname) {
            this.clientHostname = '[' + this.remoteAddress + ']';
        }

        if (data.has('ADDR')) {
            this.emitConnection();
        }

        checkLogin(() => {
            // success
            this.send(
                220,
                this.name + ' ' + (this._server.options.lmtp ? 'LMTP' : 'ESMTP') + (this._server.options.banner ? ' ' + this._server.options.banner : '')
            );
            callback();
        });
    }

    /**
     * Processes XFORWARD data
     * http://www.postfix.org/XFORWARD_README.html
     *
     * TODO: add unit tests
     */
    handler_XFORWARD(command, callback) {
        // check if user is authorized to perform this command
        if (!this._server.options.useXForward) {
            this.send(550, 'Error: Not allowed');
            return callback();
        }

        // not allowed to change properties if already processing mail
        if (this.session.envelope.mailFrom) {
            this.send(503, 'Error: Mail transaction in progress');
            return callback();
        }

        let allowedKeys = ['NAME', 'ADDR', 'PORT', 'PROTO', 'HELO', 'IDENT', 'SOURCE'];
        let parts = command.toString().trim().split(/\s+/);
        let key, value;
        let data = new Map();
        let hasAddr = false;
        parts.shift(); // remove XFORWARD prefix

        if (!parts.length) {
            this.send(501, 'Error: Bad command parameter syntax');
            return callback();
        }

        // parse and validate arguments
        for (let i = 0, len = parts.length; i < len; i++) {
            value = parts[i].split('=');
            key = value.shift();
            if (value.length !== 1 || !allowedKeys.includes(key.toUpperCase())) {
                this.send(501, 'Error: Bad command parameter syntax');
                return callback();
            }
            key = key.toUpperCase();
            if (data.has(key)) {
                // ignore duplicate keys
                continue;
            }

            // value is xtext
            value = (value[0] || '').replace(/\+([0-9A-F]{2})/g, (match, hex) => unescape('%' + hex));

            if (value.toUpperCase() === '[UNAVAILABLE]') {
                value = false;
            }

            data.set(key, value);

            switch (key) {
                case 'ADDR':
                    if (value) {
                        value = value.replace(/^IPV6:/i, ''); // IPv6 addresses are prefixed with "IPv6:"

                        if (!net.isIP(value)) {
                            this.send(501, 'Error: Bad command parameter syntax. Invalid address');
                            return callback();
                        }

                        if (net.isIPv6(value)) {
                            value = ipv6normalize(value);
                        }

                        this._server.logger.info(
                            {
                                tnx: 'xforward',
                                cid: this.id,
                                xforwardKey: 'ADDR',
                                xforward: value,
                                user: (this.session.user && this.session.user.username) || this.session.user
                            },
                            'XFORWARD from %s through %s',
                            value,
                            this.remoteAddress
                        );

                        // store original value for reference as ADDR:DEFAULT
                        if (!this._xClient.has('ADDR:DEFAULT')) {
                            this._xClient.set('ADDR:DEFAULT', this.remoteAddress);
                        }

                        hasAddr = true;
                        this.remoteAddress = value;
                    }
                    break;
                case 'NAME':
                    value = value || '';
                    this._server.logger.info(
                        {
                            tnx: 'xforward',
                            cid: this.id,
                            xforwardKey: 'NAME',
                            xforward: value,
                            user: (this.session.user && this.session.user.username) || this.session.user
                        },
                        'XFORWARD hostname resolved as "%s"',
                        value
                    );
                    this.clientHostname = value.toLowerCase();
                    break;
                case 'PORT':
                    value = Number(value) || 0;
                    this._server.logger.info(
                        {
                            tnx: 'xforward',
                            cid: this.id,
                            xforwardKey: 'PORT',
                            xforward: value,
                            user: (this.session.user && this.session.user.username) || this.session.user
                        },
                        'XFORWARD port resolved as "%s"',
                        value
                    );
                    this.remotePort = value;
                    break;
                case 'HELO':
                    value = Number(value) || 0;
                    this._server.logger.info(
                        {
                            tnx: 'xforward',
                            cid: this.id,
                            xforwardKey: 'HELO',
                            xforward: value,
                            user: (this.session.user && this.session.user.username) || this.session.user
                        },
                        'XFORWARD HELO name resolved as "%s"',
                        value
                    );
                    this.hostNameAppearsAs = value;
                    break;
                default:
                // other values are not relevant
            }
            this._xForward.set(key, value);
        }

        if (hasAddr) {
            this._canEmitConnection = true;
            this.emitConnection();
        }

        // success
        this.send(250, 'OK');
        callback();
    }

    /**
     * Upgrades connection to TLS if possible
     */
    handler_STARTTLS(command, callback) {
        if (this.secure) {
            this.send(503, 'Error: TLS already active');
            return callback();
        }

        this.send(220, 'Ready to start TLS');

        this.upgrade(callback);
    }

    /**
     * Check if selected authentication is available and delegate auth data to SASL
     */
    handler_AUTH(command, callback) {
        let args = command.toString().trim().split(/\s+/);
        let method;
        let handler;

        args.shift(); // remove AUTH
        method = (args.shift() || '').toString().toUpperCase(); // get METHOD and keep additional arguments in the array
        handler = sasl['SASL_' + method];
        handler = handler ? handler.bind(this) : handler;

        if (!this.secure && this._isSupported('STARTTLS') && !this._server.options.hideSTARTTLS && !this._server.options.allowInsecureAuth) {
            this.send(538, 'Error: Must issue a STARTTLS command first');
            return callback();
        }

        if (this.session.user) {
            this.send(503, 'Error: No identity changes permitted');
            return callback();
        }

        if (!this._server.options.authMethods.includes(method) || typeof handler !== 'function') {
            this.send(504, 'Error: Unrecognized authentication type');
            return callback();
        }

        handler(args, callback);
    }

    /**
     * Processes MAIL FROM command, parses address and extra arguments
     */
    handler_MAIL(command, callback) {
        let parsed = this._parseAddressCommand('mail from', command);

        // in case we still haven't informed about the new connection emit it
        this.emitConnection();

        // sender address can be empty, so we only check if parsing failed or not
        if (!parsed) {
            this.send(501, 'Error: Bad sender address syntax');
            return callback();
        }

        if (this.session.envelope.mailFrom) {
            this.send(503, 'Error: nested MAIL command');
            return callback();
        }

        if (!this._server.options.hideSize && this._server.options.size && parsed.args.SIZE && Number(parsed.args.SIZE) > this._server.options.size) {
            this.send(552, 'Error: message exceeds fixed maximum message size ' + this._server.options.size);
            return callback();
        }

        this._server.onMailFrom(parsed, this.session, err => {
            if (err) {
                this.send(err.responseCode || 550, err.message);
                return callback();
            }

            this.session.envelope.mailFrom = parsed;

            this.send(250, 'Accepted');
            callback();
        });
    }

    /**
     * Processes RCPT TO command, parses address and extra arguments
     */
    handler_RCPT(command, callback) {
        let parsed = this._parseAddressCommand('rcpt to', command);

        // recipient address can not be empty
        if (!parsed || !parsed.address) {
            this.send(501, 'Error: Bad recipient address syntax');
            return callback();
        }

        if (!this.session.envelope.mailFrom) {
            this.send(503, 'Error: need MAIL command');
            return callback();
        }

        this._server.onRcptTo(parsed, this.session, err => {
            if (err) {
                this.send(err.responseCode || 550, err.message);
                return callback();
            }

            // check if the address is already used, if so then overwrite
            for (let i = 0, len = this.session.envelope.rcptTo.length; i < len; i++) {
                if (this.session.envelope.rcptTo[i].address.toLowerCase() === parsed.address.toLowerCase()) {
                    this.session.envelope.rcptTo[i] = parsed;
                    parsed = false;
                    break;
                }
            }

            if (parsed) {
                this.session.envelope.rcptTo.push(parsed);
            }

            this.send(250, 'Accepted');
            callback();
        });
    }

    /**
     * Processes DATA by forwarding incoming stream to the onData handler
     */
    handler_DATA(command, callback) {
        if (!this.session.envelope.rcptTo.length) {
            this.send(503, 'Error: need RCPT command');
            return callback();
        }

        if (!this._parser) {
            return callback();
        }

        this._dataStream = this._parser.startDataMode(this._server.options.size);

        let close = (err, message) => {
            let i, len;

            this._server.logger.debug(
                {
                    tnx: 'data',
                    cid: this.id,
                    bytes: this._parser.dataBytes,
                    user: (this.session.user && this.session.user.username) || this.session.user
                },
                'C: <%s bytes of DATA>',
                this._parser.dataBytes
            );

            if (typeof this._dataStream === 'object' && this._dataStream && this._dataStream.readable) {
                this._dataStream.removeAllListeners();
            }

            if (err) {
                if (this._server.options.lmtp) {
                    // separate error response for every recipient when using LMTP
                    for (i = 0, len = this.session.envelope.rcptTo.length; i < len; i++) {
                        this.send(err.responseCode || 450, err.message);
                    }
                } else {
                    // single error response when using SMTP
                    this.send(err.responseCode || 450, err.message);
                }
            } else if (Array.isArray(message)) {
                // separate responses for every recipient when using LMTP
                message.forEach(response => {
                    if (/Error\]$/i.test(Object.prototype.toString.call(response))) {
                        this.send(response.responseCode || 450, response.message);
                    } else {
                        this.send(250, typeof response === 'string' ? response : 'OK: message accepted');
                    }
                });
            } else if (this._server.options.lmtp) {
                // separate success response for every recipient when using LMTP
                for (i = 0, len = this.session.envelope.rcptTo.length; i < len; i++) {
                    this.send(250, typeof message === 'string' ? message : 'OK: message accepted');
                }
            } else {
                // single success response when using SMTP
                this.send(250, typeof message === 'string' ? message : 'OK: message queued');
            }

            this._transactionCounter++;

            this._unrecognizedCommands = 0; // reset unrecognized commands counter
            this._resetSession(); // reset session state

            if (typeof this._parser === 'object' && this._parser) {
                this._parser.continue();
            }
        };

        this._server.onData(this._dataStream, this.session, (err, message) => {
            // ensure _dataStream is an object and not set to null by premature closing
            // do not continue until the stream has actually ended
            if (typeof this._dataStream === 'object' && this._dataStream && this._dataStream.readable) {
                this._dataStream.on('end', () => close(err, message));
                return;
            }
            close(err, message);
        });

        this.send(354, 'End data with <CR><LF>.<CR><LF>');
        callback();
    }

    // Dummy handlers for some old sendmail specific commands

    /**
     * Processes sendmail WIZ command, upgrades to "wizard mode"
     */
    handler_WIZ(command, callback) {
        let args = command.toString().trim().split(/\s+/);
        let password;

        args.shift(); // remove WIZ
        password = (args.shift() || '').toString();

        // require password argument
        if (!password) {
            this.send(500, 'You are no wizard!');
            return callback();
        }

        // all passwords pass validation, so everyone is a wizard!
        this.session.isWizard = true;
        this.send(200, 'Please pass, oh mighty wizard');
        callback();
    }

    /**
     * Processes sendmail SHELL command, should return interactive shell but this is a dummy function
     * so no actual shell is provided to the client
     */
    handler_SHELL(command, callback) {
        this._server.logger.info(
            {
                tnx: 'shell',
                cid: this.id,
                user: (this.session.user && this.session.user.username) || this.session.user
            },
            'Client tried to invoke SHELL'
        );

        if (!this.session.isWizard) {
            this.send(500, 'Mere mortals must not mutter that mantra');
            return callback();
        }

        this.send(500, 'Error: Invoking shell is not allowed. This incident will be reported.');
        callback();
    }

    /**
     * Processes sendmail KILL command
     */
    handler_KILL(command, callback) {
        this._server.logger.info(
            {
                tnx: 'kill',
                cid: this.id,
                user: (this.session.user && this.session.user.username) || this.session.user
            },
            'Client tried to invoke KILL'
        );

        this.send(500, 'Can not kill Mom');
        callback();
    }

    upgrade(callback, secureCallback) {
        this._socket.unpipe(this._parser);
        this._upgrading = true;
        setImmediate(callback); // resume input stream

        let secureContext = this._server.secureContext.get('*');
        let socketOptions = {
            secureContext,
            isServer: true,
            server: this._server.server,

            SNICallback: this._server.options.SNICallback
        };

        // Apply additional socket options if these are set in the server options
        ['requestCert', 'rejectUnauthorized', 'NPNProtocols', 'SNICallback', 'session', 'requestOCSP'].forEach(key => {
            if (key in this._server.options) {
                socketOptions[key] = this._server.options[key];
            }
        });

        // remove all listeners from the original socket besides the error handler
        this._socket.removeAllListeners();
        this._socket.on('error', err => this._onError(err));

        // upgrade connection
        let secureSocket = new tls.TLSSocket(this._socket, socketOptions);

        secureSocket.once('close', hadError => this._onCloseEvent(hadError));
        secureSocket.once('error', err => this._onError(err));
        secureSocket.once('_tlsError', err => this._onError(err));
        secureSocket.once('clientError', err => this._onError(err));

        secureSocket.setTimeout(this._server.options.socketTimeout || SOCKET_TIMEOUT, () => this._onTimeout());

        secureSocket.on('secure', () => {
            this.session.secure = this.secure = true;
            this._socket = secureSocket;
            this._upgrading = false;

            this.session.tlsOptions = this.tlsOptions = this._socket.getCipher();
            let cipher = this.session.tlsOptions && this.session.tlsOptions.name;
            this._server.logger.info(
                {
                    tnx: 'starttls',
                    cid: this.id,
                    user: (this.session.user && this.session.user.username) || this.session.user,
                    cipher
                },
                'Connection upgraded to TLS using ',
                cipher || 'N/A'
            );
            this._socket.pipe(this._parser);
            if (typeof secureCallback === 'function') {
                secureCallback();
            }
        });
    }
}
// Expose to the world
module.exports.SMTPConnection = SMTPConnection;<|MERGE_RESOLUTION|>--- conflicted
+++ resolved
@@ -251,16 +251,12 @@
             this.session.error = payload;
         }
 
-<<<<<<< HEAD
+        // Ref. https://datatracker.ietf.org/doc/html/rfc4954#section-4
+        if (code === 334 && payload === '334') {
+            payload += ' ';
+        }
+
         if (this._socket && !this._socket.destroyed && this._socket.readyState === 'open') {
-=======
-        // Ref. https://datatracker.ietf.org/doc/html/rfc4954#section-4
-        if (payload === '334') {
-            payload += ' ';
-        }
-
-        if (this._socket && this._socket.writable) {
->>>>>>> 4a6bee48
             this._socket.write(payload + '\r\n');
             this._server.logger.debug(
                 {
