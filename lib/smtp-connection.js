'use strict';

var SMTPStream = require('./smtp-stream').SMTPStream;
var dns = require('dns');
var tls = require('tls');
var net = require('net');
var sasl = require('./sasl');
var crypto = require('crypto');
var os = require('os');
var punycode = require('punycode');
var EventEmitter = require('events').EventEmitter;
var util = require('util');

var SOCKET_TIMEOUT = 60 * 1000;

// Expose to the world
module.exports.SMTPConnection = SMTPConnection;

/**
 * Creates a handler for new socket
 *
 * @constructor
 * @param {Object} server Server instance
 * @param {Object} socket Socket instance
 */
function SMTPConnection(server, socket) {
    EventEmitter.call(this);

    // Random session ID, used for logging
    this._id = crypto.randomBytes(9).toString('base64');

    this._server = server;
    this._socket = socket;

    // session data (envelope, user etc.)
    this.session = false;

    // how many messages have been processed
    this._transactionCounter = 0;

    // Do not allow input from client until initial greeting has been sent
    this._ready = false;

    // If true then the connection is currently being upgraded to TLS
    this._upgrading = false;

    // Set handler for incoming command and handler bypass detection by command name
    this._nextHandler = false;

    // Parser instance for the incoming stream
    this._parser = new SMTPStream();

    // Set handler for incoming commands
    this._parser.oncommand = this._onCommand.bind(this);

    // if currently in data mode, this stream gets the content of incoming message
    this._dataStream = false;

    // If true, then the connection is using TLS
    this.secure = !!this._server.options.secure;

    // Store remote address for later usage
    this.remoteAddress = this._socket.remoteAddress;

    // Error counter - if too many commands in non-authenticated state are used, then disconnect
    this._unauthenticatedCommands = 0;

    // Error counter - if too many invalid commands are used, then disconnect
    this._unrecognizedCommands = 0;

    // Server hostname for the greegins
    this.name = this._server.options.name || os.hostname();

    // Resolved hostname for remote IP address
    this.clientHostname = false;

    // The hostname client identifies itself with
    this.hostNameAppearsAs = false;

    // data passed from XCLIENT command
    this._xclient = new Map();

    // increment connection count
    this._closing = false;
    this._closed = false;
}
util.inherits(SMTPConnection, EventEmitter);

/**
 * Initiates the connection. Checks connection limits and reverse resolves client hostname. The client
 * is not allowed to send anything before init has finished otherwise 'You talk too soon' error is returned
 */
SMTPConnection.prototype.init = function () {
    // Setup event handlers for the socket
    this._setListeners();

    // Check that connection limit is not exceeded
    if (this._server.options.maxClients && this._server.connections.size > this._server.options.maxClients) {
        this.send(421, this.name + ' Too many connected clients, try again in a moment');
        return this.close();
    }

    if (!this._server.options.useProxy) {
        // Keep a small delay for detecting early talkers
        setTimeout(this.connectionReady.bind(this), 100);
    }
};

SMTPConnection.prototype.connectionReady = function (next) {
    // Resolve hostname for the remote IP
    var reverseCb = function (err, hostnames) {
        if (err) {
            // ignore resolve error
        }

        if (this._closing || this._closed) {
            return;
        }

        this.clientHostname = hostnames && hostnames.shift() || '[' + this.remoteAddress + ']';

        this._startSession();

        this._server.onConnect(this.session, function (err) {
            if (err) {
                this.send(err.responseCode || 554, err.message);
                this.close();
            }

            this._ready = true; // Start accepting data from input
            this._server.logger.info('[%s] Connection from %s', this._id, this.clientHostname);
            this.send(220, this.name + ' ESMTP' + (this._server.options.banner ? ' ' + this._server.options.banner : ''));
            if (typeof next === 'function') {
                next();
            }
        }.bind(this));
    }.bind(this);

    try {
        // dns.reverse throws on invalid input, see https://github.com/nodejs/node/issues/3112
        dns.reverse(undefined && (this.remoteAddress || '').toString(), reverseCb);
    } catch (E) {
        reverseCb(E);
    }

};

/**
 * Send data to socket
 *
 * @param {Number} code Response code
 * @param {String|Array} data If data is Array, send a multi-line response
 */
SMTPConnection.prototype.send = function (code, data) {
    var payload;

    if (Array.isArray(data)) {
        payload = data.map(function (line, i, arr) {
            return code + (i < arr.length - 1 ? '-' : ' ') + line;
        }).join('\r\n');
    } else {
        payload = [].concat(code || []).concat(data || []).join(' ');
    }

    if (this._socket && this._socket.writable) {
        this._socket.write(payload + '\r\n');
        this._server.logger.debug('[%s] S:', this._id, payload);
    }
};

/**
 * Close socket
 */
SMTPConnection.prototype.close = function () {
    if (!this._socket.destroyed && this._socket.writable) {
        this._socket.end();
    }

    this._server.connections.delete(this);

    this._closing = true;
};

// PRIVATE METHODS

/**
 * Setup socket event handlers
 */
SMTPConnection.prototype._setListeners = function () {
    this._socket.on('close', this._onClose.bind(this));
    this._socket.on('error', this._onError.bind(this));
    this._socket.setTimeout(this._server.options.socketTimeout || SOCKET_TIMEOUT, this._onTimeout.bind(this));
    this._socket.pipe(this._parser);
};

/**
 * Fired when the socket is closed
 * @event
 */
SMTPConnection.prototype._onClose = function ( /* hadError */ ) {
    if (this._parser) {
        this._parser.closed = true;
        this._socket.unpipe(this._parser);
        this._parser = false;
    }

    if (this._dataStream) {
        this._dataStream.unpipe();
        this._dataStream = null;
    }

    this._server.connections.delete(this);

    if (this._closed) {
        return;
    }

    this._closed = true;
    this._closing = false;

    this._server.logger.info('[%s] Connection closed to %s', this._id, this.clientHostname || this.remoteAddress);
};

/**
 * Fired when an error occurs with the socket
 *
 * @event
 * @param {Error} err Error object
 */
SMTPConnection.prototype._onError = function (err) {
    if (err.code === 'ECONNRESET') {
        this.close(); // mark connection as 'closing'
        return;
    }

    this._server.logger.error('[%s]', this._id, err);
    this.emit('error', err);
};

/**
 * Fired when socket timeouts. Closes connection
 *
 * @event
 */
SMTPConnection.prototype._onTimeout = function () {
    this.send(451, 'Timeout - closing connection');
    this.close();
};

/**
 * Checks if a selected command is available and ivokes it
 *
 * @param {Buffer} command Single line of data from the client
 * @param {Function} callback Callback to run once the command is processed
 */
SMTPConnection.prototype._onCommand = function (command, callback) {
    this._server.logger.debug('[%s] C:', this._id, (command || '').toString());

    var commandName;
    var handler;
    var params;

    if (!this._ready) {
        if (this._server.options.useProxy) {
            params = (command || '').toString().split(' ');
            commandName = params.shift().toUpperCase();
            if (commandName !== 'PROXY') {
                this.send(500, 'Invalid PROXY header');
                return this.close();
            }

            if (params[1]) {
                this._server.logger.info('[%s] PROXY from %s through %s', this._id, params[1].trim().toLowerCase(), this.remoteAddress);
                this.remoteAddress = params[1].trim().toLowerCase();
            }

            return this.connectionReady(callback);
        } else {
            // block spammers that send payloads before server greeting
            this.send(421, this.name + ' You talk too soon');
            return this.close();
        }
    }

    // block malicious web pages that try to make SMTP calls from an AJAX request
    if (/^(OPTIONS|GET|HEAD|POST|PUT|DELETE|TRACE|CONNECT) \/.* HTTP\/\d\.\d$/i.test(command)) {
        this.send(554, 'HTTP requests not allowed');
        return this.close();
    }

    callback = callback || function () {};

    if (this._upgrading) {
        // ignore any commands before TLS upgrade is finished
        return callback();
    }

    if (this._nextHandler) {
        // If we already have a handler method queued up then use this
        handler = this._nextHandler;
        this._nextHandler = false;
    } else {
        // detect handler from the command name
        commandName = (command || '').toString().split(' ').shift().toUpperCase();
        if (this._isSupported(commandName)) {
            handler = this['handler_' + commandName];
        }
    }

    if (!handler) {
        // if the user makes more
        this._unrecognizedCommands++;
        if (this._unrecognizedCommands >= 10) {
            this.send(554, 'Error: too many unrecognized commands');
            return this.close();
        }

        this.send(500, 'Error: command not recognized');
        return setImmediate(callback);
    }

    // block users that try to fiddle around without logging in
    if (!this.session.user && this._isSupported('AUTH') && commandName !== 'AUTH') {
        this._unauthenticatedCommands++;
        if (this._unauthenticatedCommands >= 10) {
            this.send(554, 'Error: too many unauthenticated commands');
            return this.close();
        }
    }

    if (!this.hostNameAppearsAs && commandName && ['MAIL', 'RCPT', 'DATA', 'AUTH'].indexOf(commandName) >= 0) {
        this.send(503, 'Error: send HELO/EHLO first');
        return setImmediate(callback);
    }

    // Check if authentication is required
    if (!this.session.user && this._isSupported('AUTH') && ['MAIL', 'RCPT', 'DATA'].indexOf(commandName) >= 0) {
        this.send(530, 'Error: authentication Required');
        return setImmediate(callback);
    }

    handler.call(this, command, callback);
};

/**
 * Checks that a command is available and is not listed in the disabled commands array
 *
 * @param {String} command Command name
 * @returns {Boolean} Returns true if the command can be used
 */
SMTPConnection.prototype._isSupported = function (command) {
    command = (command || '').toString().trim().toUpperCase();
    return this._server.options.disabledCommands.indexOf(command) < 0 &&
        typeof this['handler_' + command] === 'function';
};

/**
 * Parses commands like MAIL FROM and RCPT TO. Returns an object with the address and optional arguments.
 *
 * @param {[type]} name Address type, eg 'mail from' or 'rcpt to'
 * @param {[type]} command Data payload to parse
 * @returns {Object|Boolean} Parsed address in the form of {address:, args: {}} or false if parsing failed
 */
SMTPConnection.prototype._parseAddressCommand = function (name, command) {
    command = (command || '').toString();
    name = (name || '').toString().trim().toUpperCase();

    var parts = command.split(':');
    command = parts.shift().trim().toUpperCase();
    parts = parts.join(':').trim().split(/\s+/);

    var address = parts.shift();
    var args = false;
    var invalid = false;

    if (name !== command) {
        return false;
    }

    if (!/^<[^<>]*>$/.test(address)) {
        invalid = true;
    } else {
        address = address.substr(1, address.length - 2);
    }

    parts.forEach(function (part) {
        part = part.split('=');
        var key = part.shift().toUpperCase();
        var value = part.join('=') || true;

        if (typeof value === 'string') {
            // decode 'xtext'
            value = value.replace(/\+([0-9A-F]{2})/g, function (match, hex) {
                return unescape('%' + hex);
            });
        }

        if (!args) {
            args = {};
        }

        args[key] = value;
    });

    if (address) {
        // enforce unycode
        address = address.split('@');
        if (address.length !== 2 || !address[0] || !address[1]) { // really bad e-mail address validation. was not able to use joi because of the missing unicode support
            invalid = true;
        } else {
            address = [address[0] || '', '@', punycode.toUnicode(address[1] || '')].join('');
        }
    }

    return invalid ? false : {
        address: address,
        args: args
    };
};

/**
 * Sets up a new session
 */
SMTPConnection.prototype._startSession = function () {
    var user = this.session.user || false;

    this.session = {
        id: this._id,
        remoteAddress: this.remoteAddress,
        clientHostname: this.clientHostname,
        hostNameAppearsAs: this.hostNameAppearsAs,
        envelope: {
            mailFrom: false,
            rcptTo: []
        },
        user: user,
        transaction: this._transactionCounter + 1
    };
};

// COMMAND HANDLERS

/**
 * Processes EHLO. Requires valid hostname as the single argument.
 */
SMTPConnection.prototype.handler_EHLO = function (command, callback) {
    var parts = command.toString().trim().split(/\s+/);
    var hostname = parts[1] || '';

    if (parts.length !== 2) {
        this.send(501, 'Error: syntax: EHLO hostname');
        return callback();
    }

    this.hostNameAppearsAs = hostname.toLowerCase();

    var features = ['PIPELINING', '8BITMIME', 'SMTPUTF8'];

    if (this._server.options.authMethods.length && this._isSupported('AUTH')) {
        features.push(['AUTH'].concat(this._server.options.authMethods).join(' '));
    }

    if (!this.secure && this._isSupported('STARTTLS') && !this._server.options.hideSTARTTLS) {
        features.push('STARTTLS');
    }

    if (this._server.options.size) {
        features.push('SIZE ' + this._server.options.size);
    }

    if (!this._xclient.has('ADDR') && this._server.options.useXClient && this._isSupported('XCLIENT')) {
        features.push('XCLIENT NAME ADDR PORT PROTO HELO LOGIN');
    }

    this._startSession(); // EHLO is effectively the same as RSET
    this.send(250, ['OK: Nice to meet you ' + this.clientHostname].concat(features || []));

    callback();
};

/**
 * Processes HELO. Requires valid hostname as the single argument.
 */
SMTPConnection.prototype.handler_HELO = function (command, callback) {
    var parts = command.toString().trim().split(/\s+/);
    var hostname = parts[1] || '';

    if (parts.length !== 2) {
        this.send(501, 'Error: Syntax: HELO hostname');
        return callback();
    }

    this.hostNameAppearsAs = hostname.toLowerCase();

    this._startSession(); // HELO is effectively the same as RSET
    this.send(250, 'OK: Nice to meet you ' + this.clientHostname);

    callback();
};

/**
 * Processes QUIT. Closes the connection
 */
SMTPConnection.prototype.handler_QUIT = function (command, callback) {
    this.send(221, 'Bye');
    this.close();
    callback();
};

/**
 * Processes NOOP. Does nothing but keeps the connection alive
 */
SMTPConnection.prototype.handler_NOOP = function (command, callback) {
    this.send(250, 'OK');
    callback();
};

/**
 * Processes RSET. Resets user and session info
 */
SMTPConnection.prototype.handler_RSET = function (command, callback) {
    this._startSession();

    this.send(250, 'Flushed');
    callback();
};

/**
 * Processes HELP. Responds with url to RFC
 */
SMTPConnection.prototype.handler_HELP = function (command, callback) {
    this.send(214, 'See https://tools.ietf.org/html/rfc5321 for details');
    callback();
};

/**
 * Processes VRFY. Does not verify anything
 */
SMTPConnection.prototype.handler_VRFY = function (command, callback) {
    this.send(252, 'Try to send something. No promises though');
    callback();
};

/**
 * Overrides connection info
 */
SMTPConnection.prototype.handler_XCLIENT = function (command, callback) {
    // check if user is authorized to perform this command
    if (this._xclient.has('ADDR') || !this._server.options.useXClient) {
        this.send(550, 'Error: Not allowed');
        return callback();
    }

    // not allowed to change properties if already processing mail
    if (this.session.envelope.mailFrom) {
        this.send(503, 'Error: Mail transaction in progress');
        return callback();
    }

    var allowedKeys = ['NAME', 'ADDR', 'PORT', 'PROTO', 'HELO', 'LOGIN'];
    var parts = command.toString().trim().split(/\s+/);
    var key, value;
    var data = new Map();
    parts.shift(); // remove XCLIENT prefix

    if (!parts.length) {
        this.send(501, 'Error: Bad command parameter syntax');
        return callback();
    }

    // parse and validate arguments
    for (var i = 0, len = parts.length; i < len; i++) {
        value = parts[i].split('=');
        key = value.shift();
        if (value.length !== 1 || allowedKeys.indexOf(key.toUpperCase()) < 0) {
            this.send(501, 'Error: Bad command parameter syntax');
            return callback();
        }
        key = key.toUpperCase();
        value = value[0];
        if (['[UNAVAILABLE]', '[TEMPUNAVAIL]'].indexOf(value.toUpperCase()) >= 0) {
            value = false;
        }
        data.set(key, value);
    }

    // override connection properties
    data.forEach(function (value, key) {
        switch (key) {
            case 'LOGIN':
                if (!value) {
                    if (this.session.user) {
                        this._server.logger.info('[%s] User deauthenticated using %s', this._id, 'XCLIENT');
                    }
                } else {
                    this._server.logger.info('[%s] %s authenticated using %s', this._id, value, 'XCLIENT');
                    this.session.user = {
                        username: value
                    };
                }
                break;
            case 'ADDR':
                if (value) {
                    if (!net.isIP) {
                        this.send(501, 'Error: Bad command parameter syntax. Invalid address');
                        return callback();
                    }
                    this._server.logger.info('[%s] XCLIENT from %s through %s', this._id, value, this.remoteAddress);
                    this.remoteAddress = value.toLowerCase();
                    this.hostNameAppearsAs = false; // reset client provided hostname, require HELO/EHLO
                }
                break;
            case 'NAME':
                value = value || '';
                this._server.logger.info('[%s] XCLIENT hostname resolved as "%s"', this._id, value);
                this.clientHostname = value.toLowerCase();
                break;
            default:
                // other values are not relevant
        }
        this._xclient.set(key, value);
    }.bind(this));

    // Use [ADDR] if NAME was empty
    if (this.remoteAddress && !this.clientHostname) {
        this.clientHostname = '[' + this.remoteAddress + ']';
    }

    // success
    this.send(220, this.name + ' ESMTP' + (this._server.options.banner ? ' ' + this._server.options.banner : ''));
    callback();
};

/**
 * Upgrades connection to TLS if possible
 */
SMTPConnection.prototype.handler_STARTTLS = function (command, callback) {

    if (this.secure) {
        this.send(554, 'Error: TLS already active');
        return callback();
    }

    this.send(220, 'Ready to start TLS');
    this._socket.unpipe(this._parser);
    this._upgrading = true;
    setImmediate(callback); // resume input stream

    var secureContext = this._server.secureContext.get('default');
    var socketOptions = {
        secureContext: secureContext,
        isServer: true,
        server: this._server.server,

        SNICallback: function (servername, cb) {
            cb(null, this._server.secureContext.get(servername.toLowerCase().trim()) || this._server.secureContext.get('default'));
        }.bind(this)
    };

    // Apply additional socket options if these are set in the server options
    ['requestCert', 'rejectUnauthorized', 'NPNProtocols', 'SNICallback', 'session', 'requestOCSP'].forEach(function (key) {
        if (key in this._server.options) {
            socketOptions[key] = this._server.options[key];
        }
    }.bind(this));

    // remove all listeners from the original socket besides the error handler
    this._socket.removeAllListeners();
    this._socket.on('error', this._onError.bind(this));

    // upgrade connection
    var secureSocket = new tls.TLSSocket(this._socket, socketOptions);

    secureSocket.on('close', this._onClose.bind(this));
    secureSocket.on('error', this._onError.bind(this));
    secureSocket.on('clientError', this._onError.bind(this));
    secureSocket.setTimeout(this._server.options.socketTimeout || SOCKET_TIMEOUT, this._onTimeout.bind(this));

    secureSocket.on('secure', function () {
        this.secure = true;
        this._socket = secureSocket;
        this._upgrading = false;

        this._server.logger.info('[%s] Connection upgraded to TLS', this._id);
        this._socket.pipe(this._parser);
    }.bind(this));
};

/**
 * Check if selected authentication is available and delegate auth data to SASL
 */
SMTPConnection.prototype.handler_AUTH = function (command, callback) {
    var args = command.toString().trim().split(/\s+/);
    var method;
    var handler;

    args.shift(); // remove AUTH
    method = (args.shift() || '').toString().toUpperCase(); // get METHOD and keep additional arguments in the array
    handler = sasl['SASL_' + method];
    handler = handler ? handler.bind(this) : handler;

    if (!this.secure && this._isSupported('STARTTLS') && !this._server.options.hideSTARTTLS) {
        this.send(538, 'Error: Must issue a STARTTLS command first');
        return callback();
    }

    if (this.session.user) {
        this.send(503, 'Error: No identity changes permitted');
        return callback();
    }

    if (this._server.options.authMethods.indexOf(method) < 0 || typeof handler !== 'function') {
        this.send(504, 'Error: Unrecognized authentication type');
        return callback();
    }

    handler(args, callback);
};

/**
 * Processes MAIL FROM command, parses address and extra arguments
 */
SMTPConnection.prototype.handler_MAIL = function (command, callback) {
    var parsed = this._parseAddressCommand('mail from', command);

    // sender address can be empty, so we only check if parsing failed or not
    if (!parsed) {
        this.send(501, 'Error: Bad sender address syntax');
        return callback();
    }

    if (this.session.envelope.mailFrom) {
        this.send(503, 'Error: nested MAIL command');
        return callback();
    }

    if (this._server.options.size && parsed.args.SIZE && Number(parsed.args.SIZE) > this._server.options.size) {
        this.send(552, 'Error: message exceeds fixed maximum message size ' + this._server.options.size);
        return callback();
    }

    this._server.onMailFrom(parsed, this.session, function (err) {
        if (err) {
            this.send(err.responseCode || 550, err.message);
            return callback();
        }

        this.session.envelope.mailFrom = parsed;

        this.send(250, 'Accepted');
        callback();
    }.bind(this));
};


/**
 * Processes RCPT TO command, parses address and extra arguments
 */
SMTPConnection.prototype.handler_RCPT = function (command, callback) {
    var parsed = this._parseAddressCommand('rcpt to', command);

    // recipient address can not be empty
    if (!parsed || !parsed.address) {
        this.send(501, 'Error: Bad recipient address syntax');
        return callback();
    }

    if (!this.session.envelope.mailFrom) {
        this.send(503, 'Error: need MAIL command');
        return callback();
    }

    this._server.onRcptTo(parsed, this.session, function (err) {
        if (err) {
            this.send(err.responseCode || 550, err.message);
            return callback();
        }

        // check if the address is already used, if so then overwrite
        for (var i = 0, len = this.session.envelope.rcptTo.length; i < len; i++) {
            if (this.session.envelope.rcptTo[i].address.toLowerCase() === parsed.address.toLowerCase()) {
                this.session.envelope.rcptTo[i] = parsed;
                parsed = false;
                break;
            }
        }

        if (parsed) {
            this.session.envelope.rcptTo.push(parsed);
        }

        this.send(250, 'Accepted');
        callback();
    }.bind(this));
};

/**
 * Processes DATA by forwarding incoming stream to the onData handler
 */
SMTPConnection.prototype.handler_DATA = function (command, callback) {
    if (!this.session.envelope.rcptTo.length) {
        this.send(503, 'Error: need RCPT command');
        return callback();
    }

    this._dataStream = this._parser.startDataMode(this._server.options.size);

    var close = function (err, message) {
        this._server.logger.debug('[%s] C: <%s bytes of DATA>', this._id, this._parser.dataBytes);

        this._dataStream.removeAllListeners();

        if (err) {
            this.send(err.responseCode || 554, err.message);
        } else {
            this.send(250, typeof message === 'string' ? message : 'OK: message queued');
        }

        this._transactionCounter++;

        this._unrecognizedCommands = 0; // reset unrecognized commands counter
        this._startSession(); // reset session state
        this._parser.continue();
    }.bind(this);

<<<<<<< HEAD
    this._server.onData(this._dataStream, this.session, function (err, message) {
        // do not continue until the stream has actually ended
        if (this._dataStream.readable) {
            this._dataStream.on('end', function () {
=======
    this._server.onData(this._dataStream, this.session, function(err, message) {
        // ensure _dataStream is an object and not set to null by premature closing
        // do not continue until the stream has actually ended
        if ((typeof this._dataStream === 'object') && (this._dataStream) && (this._dataStream.readable)) {
            this._dataStream.on('end', function() {
>>>>>>> 64436d7d
                close(err, message);
            });
            return;
        }
        close(err, message);
    }.bind(this));

    this.send(354, 'End data with <CR><LF>.<CR><LF>');
    callback();
};

// Dummy handlers for some old sendmail specific commands

/**
 * Processes sendmail WIZ command, upgrades to "wizard mode"
 */
SMTPConnection.prototype.handler_WIZ = function (command, callback) {
    var args = command.toString().trim().split(/\s+/);
    var password;

    args.shift(); // remove WIZ
    password = (args.shift() || '').toString();

    // require password argument
    if (!password) {
        this.send(500, 'You are no wizard!');
        return callback();
    }

    // all passwords pass validation, so everyone is a wizard!
    this.session.isWizard = true;
    this.send(200, 'Please pass, oh mighty wizard');
    callback();
};

/**
 * Processes sendmail SHELL command, should return interactive shell but this is a dummy function
 * so no actual shell is provided to the client
 */
SMTPConnection.prototype.handler_SHELL = function (command, callback) {
    if (!this.session.isWizard) {
        this.send(500, 'Mere mortals musn\'t mutter that mantra');
        return callback();
    }

    this._server.logger.info('[%s] Client tried to invoke SHELL', this._id);
    this.send(500, 'Error: Invoking shell is not allowed. This incident will be reported.');
    callback();
};

/**
 * Processes sendmail KILL command
 */
SMTPConnection.prototype.handler_KILL = function (command, callback) {
    this.send(500, 'Can\'t kill Mom');
    callback();
};<|MERGE_RESOLUTION|>--- conflicted
+++ resolved
@@ -823,18 +823,11 @@
         this._parser.continue();
     }.bind(this);
 
-<<<<<<< HEAD
     this._server.onData(this._dataStream, this.session, function (err, message) {
-        // do not continue until the stream has actually ended
-        if (this._dataStream.readable) {
-            this._dataStream.on('end', function () {
-=======
-    this._server.onData(this._dataStream, this.session, function(err, message) {
         // ensure _dataStream is an object and not set to null by premature closing
         // do not continue until the stream has actually ended
         if ((typeof this._dataStream === 'object') && (this._dataStream) && (this._dataStream.readable)) {
-            this._dataStream.on('end', function() {
->>>>>>> 64436d7d
+            this._dataStream.on('end', function () {
                 close(err, message);
             });
             return;
